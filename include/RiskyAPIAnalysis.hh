--- conflicted
+++ resolved
@@ -39,14 +39,6 @@
     class KFUpdateControlPath
     {
     public:
-<<<<<<< HEAD
-        ControlPath(Node *source, Node *dest) : source(source), dest(dest), controlledPathPercentage(0){};
-        Node *getSource() { return source; }
-        Node *getDest() { return dest; }
-        float getControlledPathPercentage() const { return controlledPathPercentage; } // Added const here
-        std::set<llvm::Value *> conditionValues;
-        bool operator<(const ControlPath &other) const
-=======
         KFUpdateControlPath(Node *source, Node *dest) : source(source), dest(dest), controlledConditionalPercentage(0), updateInstructions({}){};
         Node *getSource() const{ return source; }
         Node *getDest() const{ return dest; }
@@ -54,7 +46,6 @@
         float getControlledConditionalPercentage() const { return controlledConditionalPercentage; } // Added const here
         std::set<llvm::Value*> conditionValues;
         bool operator<(const KFUpdateControlPath &other) const
->>>>>>> 78517f4f
         {
             return controlledConditionalPercentage < other.getControlledConditionalPercentage();
         }
