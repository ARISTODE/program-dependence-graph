--- conflicted
+++ resolved
@@ -49,13 +49,8 @@
     bool isAliasOfBoundaryPtrs(llvm::Value &v);
     // used for checking shared states updated outside of critical regions.
     void computeCodeRegions();
-<<<<<<< HEAD
     void printCodeRegionsUpdateSharedStates(llvm::Module &M);
     void findNextCheckpoints(std::set<llvm::Instruction *> &checkpoints, llvm::Instruction &cur_inst);
-=======
-    void printCodeRegionsUpdateSharedStates();
-    std::set<pdg::Node*> findNextCheckpoints(std::set<llvm::Instruction *> &checkpoints, llvm::Instruction &cur_inst);
->>>>>>> e3e81602
     std::set<llvm::Value*> computeBoundaryAliasPtrs(llvm::Value &v);
     bool hasBoundaryAliasNodes(llvm::Value &v);
     // sync stub generation
