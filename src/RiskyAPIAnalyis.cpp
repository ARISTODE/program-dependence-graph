#include "RiskyAPIAnalysis.hh"
#include "RiskyFieldAnalysis.hh"

/*
This analysis is used to compute a set of risky patterns realted to each shared field between the
kernel and driver. The followings are a set of classes we define.
1. Used in memory allocation: Resource exhaustion
2. Involved in I/O operations: e.g., read/write APIs
3. Used as array indices: execute out-of-bounds read/write
4. Used to derive addresses that kernel access: if a field could derive addresses (ptr arithmetic) that kernel may access, then it could leak to wrong/illegal memory access
5. Function pointer: potential for control flow hijacking
6. Used in syncrhonization primitives: causing race conditions/dead locks
7. Security-critical operations: user authentication, privilege checks
*/

char pdg::RiskyAPIAnalysis::ID = 0;
using namespace llvm;

void pdg::RiskyAPIAnalysis::getAnalysisUsage(AnalysisUsage &AU) const
{
    AU.addRequired<SharedDataAnalysis>();
    AU.addRequired<SharedFieldsAnalysis>();
    AU.setPreservesAll();
}

std::vector<std::string> allocatorNames = {
    "kmalloc",
    "kzalloc",
    "vmalloc",
    "vzalloc",
    "kmem_cache_alloc"};

std::vector<std::string> deallocatorNames = {
    "kfree",
    "vfree",
    "kmem_cache_free"};

bool pdg::RiskyAPIAnalysis::runOnModule(llvm::Module &M)
{
    _module = &M;
    _SDA = &getAnalysis<SharedDataAnalysis>();
    _SFA = &getAnalysis<SharedFieldsAnalysis>();
    _PDG = _SDA->getPDG();
    _callGraph = &PDGCallGraph::getInstance();
    _CFG = &KSplitCFG::getInstance();
    if (!_CFG->isBuild())
        _CFG->build(*_module);

    std::error_code EC;
    riskyKUpdateAPIOS = new raw_fd_ostream("RiskyKUpdateAPI.log", EC, sys::fs::OF_Text);
    riskyKUpdateCountOS = new raw_fd_ostream("RiskyKUpdateCounts.log", EC, sys::fs::OF_Text);
    riskyMMAPIOS = new raw_fd_ostream("RiskyMMAPI.log", EC, sys::fs::OF_Text);
    if (EC)
    {
        delete riskyKUpdateAPIOS;
        errs() << "cannot open RiskyField.log\n";
        return false;
    }

    computeSensitiveInstructionFromDriverCalls();
    // for (auto f:_SDA->getBoundaryFuncs()){
    //     errs()<<f->getName()<<"\n";
    // }
    return false;
}

// void pdg::RiskyFieldAnalysis::flagKernelStructWritesSDA(Node &f, int &numKernelStructWrites)
// {
//     Value *v = f.getValue();
//     if (Function *f = dyn_cast<Function>(v))
//     {
//         // see if function is kernel function
//         if (_SDA->isKernelFunc(*f))
//         {
//             for (auto &bb : *f)
//             {
//                 for (auto &i : bb)
//                 {
//                     // see if it is an update
//                     if (StoreInst *si = dyn_cast<StoreInst>(&i))
//                     {
//                         if (auto siNode = _PDG->getNode(*si->getPointerOperand()))
//                         {
//                             if (siNode->isAddrVarNode())
//                             {
//                                 TreeNode *siTreeNode = (TreeNode *)siNode->getAbstractTreeNode();
//                                 auto siTreeNodeId = pdgutils::computeTreeNodeID(*siTreeNode);
//                                 if (siTreeNode->isStructField() && !_SDA->isSharedFieldID(siTreeNodeId))
//                                 {
//                                     numKernelStructWrites++;
//                                 }
//                             }
//                         }
//                     }
//                 }
//             }
//         }
//     }
// }

// uses old Shared Field Analysis
std::set<pdg::KFUpdateControlPath> pdg::RiskyAPIAnalysis::flagKernelStructWrites(Node &f, Node &API, int &numKernelStructWrites, std::set<std::string> &kOnlyField)
{
<<<<<<< HEAD
    // setup taint edges
    std::set<pdg::EdgeType> taintEdges = {
        pdg::EdgeType::PARAMETER_IN,
        // pdg::EdgeType::PARAMETER_OUT,
        // pdg::EdgeType::DATA_ALIAS,
        // EdgeType::DATA_RET,
        // pdg::EdgeType::CONTROL,
        pdg::EdgeType::DATA_STORE_TO,
        pdg::EdgeType::DATA_DEF_USE,
    };

=======
    std::set<pdg::KFUpdateControlPath> kfucps = {};
>>>>>>> 78517f4f
    Value *v = f.getValue();
    if (Function *fun = dyn_cast<Function>(v))
    {
        for (auto &bb : *fun)
        {
            for (auto &i : bb)
            {
                if (StoreInst *si = dyn_cast<StoreInst>(&i))
                {
                    // compute debugging type
                    auto mod_addr = si->getPointerOperand();
                    auto dt_pair = _SFA->getValDITypePair(*mod_addr);
                    if (dt_pair.first && dt_pair.second)
                    {
                        // compute and check
                        auto accessFieldID = pdgutils::computeFieldID(*dt_pair.second, *dt_pair.first);
                        if (accessFieldID.empty())
                        {
                            continue;
                        }
                        auto kAccessFields = _SFA->get_kernel_access_fields();
                        auto dAccessFields = _SFA->get_driver_access_fields();
                        // check if field in kernel acess and not in shared, this means exclusive kernel update
                        if (kAccessFields.find(accessFieldID) != kAccessFields.end() && dAccessFields.find(accessFieldID) == dAccessFields.end())
                        {
                            numKernelStructWrites++;
                            KFUpdateControlPath k = KFUpdateControlPath(&API, &f);
                            kOnlyField.insert(accessFieldID);
                            k.addUpdateInstruction(si, accessFieldID);
                            std::set<Value *> pathConditions = {};

                            if (Function *APIFun = dyn_cast<Function>(API.getValue()))
                            {
                                // get CFG Path
                                BasicBlock &entryBlock = APIFun->getEntryBlock();
                                Instruction *APIfirstInstruction = entryBlock.getFirstNonPHI();
                                auto cfgAPINode = _CFG->getNode(*APIfirstInstruction);
                                auto cfgFNode = _CFG->getNode(*si);
                                if (cfgAPINode && cfgFNode)
                                {
                                    // see if path conditions are shared fields
                                    _CFG->computePathConditionsBetweenNodes(*cfgAPINode, *cfgFNode, pathConditions);
                                    int controlledCount = 0;
                                    // for (auto pc : pathConditions)
                                    // {
                                    //     if (Node *pcNode = _PDG->getNode(*pc))
                                    //     {
                                    //         if (TreeNode *treeNode = (TreeNode *)pcNode->getAbstractTreeNode())
                                    //         {
                                    //             auto treeNodeId = pdgutils::computeTreeNodeID(*treeNode);
                                    //             if (treeNode && _SDA->isTreeNodeShared(*treeNode))
                                    //             {
                                    //                 controlledCount++;
                                    //             }
                                    //         }
                                    //     }
                                    // }

                                    // print information if no paths
                                    // float controlledConditionalPercentage = (float)controlledCount / pathConditions.size();
                                    // k.setControlledConditionalPercentage(controlledConditionalPercentage);
                                    if (pathConditions.empty())
                                    {
                                        std::vector<Node *> callPath;
                                        std::unordered_set<Node *> visited;
                                        _callGraph->findPathDFS(&API, &f, callPath, visited);
                                        if (callPath.size() < 4)
                                        {
                                            if (RiskyFieldAnalysis::checkValUsedInSensitiveOperations(*_PDG->getNode(*si->getPointerOperand())))
                                            {
                                                *riskyKUpdateAPIOS << "sense operation"
                                                                   << "\n";
                                            }
                                            else if (RiskyFieldAnalysis::checkValUsedInPtrArithOp(*_PDG->getNode(*si->getPointerOperand())))
                                            {
                                                *riskyKUpdateAPIOS << "ptr arith operation"
                                                                   << "\n";
                                            }
                                            *riskyKUpdateAPIOS << accessFieldID << "\n";
                                            pdgutils::printSourceLocation(*si, *riskyKUpdateAPIOS);
                                            _callGraph->printPath(callPath, *riskyKUpdateAPIOS);
                                            *riskyKUpdateAPIOS << "****************************************\n";
                                            kfucps.insert(k);
                                        }
                                    }
                                }
                            }
                        }
                    }
                    // when find an update to kernel private field, propagate taints from the update address.
                    auto modAddrNode =  _PDG->getNode(*mod_addr);
                    auto taintNodes = _PDG->findNodesReachedByEdges(*modAddrNode, taintEdges);
                    // set the taint
                    for (auto taintNode : taintNodes)
                    {
                        taintNode->setTaint();
                    }
                }
            }
        }

        return kfucps;
    }
}

void pdg::RiskyAPIAnalysis::matchAllocToFree(Node &f)
{
    PTAWrapper &ptaw = PTAWrapper::getInstance();
    if (Function *fun = dyn_cast<Function>(f.getValue()))
    {
        for (inst_iterator instIter = inst_begin(fun); instIter != inst_end(fun); instIter++)
        {
            // 1. find all allocator instructions
            if (CallInst *ii_call_inst = dyn_cast<CallInst>(&*instIter))
            {
                Function *iiCalledFun = pdgutils::getCalledFunc(*ii_call_inst);
                if (iiCalledFun == nullptr || !pdgutils::containsAnySubstring(iiCalledFun->getName().str(), allocatorNames))
                {
                    continue;
                }

                CallInst *alloc_call_inst = ii_call_inst;
                // 2. find reachable free
                std::vector<Instruction *> free_insts;
                for (auto tmp_inst_iter = instIter; tmp_inst_iter != inst_end(fun); tmp_inst_iter++)
                {
                    if (CallInst *tii_call_inst = dyn_cast<CallInst>(&*tmp_inst_iter))
                    {
                        Function *tiiCalledFun = pdgutils::getCalledFunc(*tii_call_inst);
                        if (tiiCalledFun == nullptr || pdgutils::containsAnySubstring(tiiCalledFun->getName().str(), deallocatorNames))
                        {
                            free_insts.push_back(&*tmp_inst_iter);
                        }
                    }
                }

                // 3. Insert alloc/free pair if they share a function argument
                for (Instruction *free_inst : free_insts)
                {
                    CallInst *free_call_inst = dyn_cast<CallInst>(free_inst);
                    for (unsigned int i = 0; i < alloc_call_inst->getNumArgOperands(); i++)
                    {
                        for (unsigned int j = 0; j < free_call_inst->getNumArgOperands(); j++)
                        {
                            Value *alloc_arg = alloc_call_inst->getArgOperand(i);
                            Value *free_arg = free_call_inst->getArgOperand(j);
                            errs() << alloc_arg << ", " << free_arg << "\n";
                            auto andersAAresult = ptaw.queryAlias(*alloc_arg, *free_arg);
                            if (andersAAresult != NoAlias)
                            {
                                errs() << "free matches lock\n";
                            }
                        }
                    }
                }
            }
        }
    }
}

bool pdg::RiskyAPIAnalysis::isSinkMM(Node &f, bool Alloc)
{
    for (auto n : _callGraph->computeTransitiveClosure(f))
    {
        std::string functionName = n->getValue()->getName().str();
        if (functionName == f.getValue()->getName().str())
        {
            continue;
        }
        else if (pdgutils::containsAnySubstring(functionName, allocatorNames) && Alloc)
        {
            return false;
        }
        else if (pdgutils::containsAnySubstring(functionName, deallocatorNames) && !Alloc)
        {
            return false;
        }
    }
    return true;
}

void pdg::RiskyAPIAnalysis::flagMemoryManagement(Node &f, int &numAllocs, int &numFrees)
{

    // matchAllocToFree(f);
    for (auto n : f.getOutNeighbors())
    {
        std::string functionName = n->getValue()->getName().str();
        if (pdgutils::containsAnySubstring(functionName, allocatorNames))
        {
            // Check if there exists a path without a matching "free" from the "alloc"
            // bool missingFree = checkMissingFreePath(f);
            // if (missingFree)
            //{
            if (isSinkMM(*n, true))
            {
                *riskyMMAPIOS << "Memory Operation: " << functionName << "\n";
                pdgutils::printSourceLocation(*(_callGraph->getCallGraphInstruction(&f, n)), *riskyMMAPIOS);
                numAllocs++;
            }
            // Flag the memory management operation as risky
            // Perform further actions as needed
            //}
        }
        else if (pdgutils::containsAnySubstring(functionName, deallocatorNames))
        {

            // Check if the "free" takes a parameter that is not allocated
            // bool invalidFreeParam = checkInvalidFreeParameter(f);
            // if (invalidFreeParam)
            //{
            if (isSinkMM(*n, false))
            {
                *riskyMMAPIOS << "Memory Operation: " << functionName << "\n";
                pdgutils::printSourceLocation(*(_callGraph->getCallGraphInstruction(&f, n)), *riskyMMAPIOS);
                numFrees++;
            }
            // Flag the memory management operation as risky
            // Perform further actions as needed
            //}
        }
    }
}

void pdg::RiskyAPIAnalysis::computeSensitiveInstructionFromDriverCalls()
{
    errs() << " ##################################################### \n";
    errs() << "Start compute sensitive memory operations\n";
    int APICount = 0;
    int UpdateKFieldCount = 0;
    int MMCount = 0;
    int totalNumKernelStructWrites = 0;
    int FreeOnly = 0;
    int AllocOnly = 0;
    int directMMcalls = 0;
    std::set<std::string> kOnlyFields = {};

    // find functions accessible from driver to kernel
    for (auto f : _SDA->getBoundaryFuncs())
    {

        auto fNode = _callGraph->getNode(*f);
        if (f->isDeclaration())
            continue;
        if (!_SDA->isBoundaryFuncName(f->getName().str()))
            continue;
        if (_SDA->isDriverFunc(*f))
            continue;
        // now we know we have a kernel function that is called
        else
        {
            // make sure a driver calls the kernel function, this ensures we have an API
            std::set<KFUpdateControlPath> kfUpdatePaths = {};
            bool calledByDriver = false;
            for (auto callNode : fNode->getInNeighbors())
            {
                if (Function *callFunc = dyn_cast<Function>(callNode->getValue()))
                {
                    if (_SDA->isDriverFunc(*callFunc))
                    {
                        calledByDriver = true;
                        APICount++;
                    }
                }
            }

            // if we have an API run analysis on transitive closure
            if (calledByDriver)
            {
                if (pdgutils::containsAnySubstring(fNode->getValue()->getName(), allocatorNames) || pdgutils::containsAnySubstring(fNode->getValue()->getName(), deallocatorNames))
                {
                    if (dyn_cast<Function>(fNode->getValue()) && (isSinkMM(*fNode, true) || isSinkMM(*fNode, false)))
                    {
                        errs() << "Direct Memory Managmene Call: " << fNode->getValue()->getName() << "\n";
                        directMMcalls++;
                    }
                }
                int totalNumAllocs = 0;
                int totalNumFrees = 0;
                bool UpdateKField = false;
                bool MM = false;
                for (auto reachableNode : _callGraph->computeTransitiveClosure(*fNode))
                {
                    int numKernelStructWrites = 0;
                    int numAllocs = 0;
                    int numFrees = 0;
                    std::set<KFUpdateControlPath> kfucps = flagKernelStructWrites(*reachableNode, *fNode, numKernelStructWrites, kOnlyFields);
                    flagMemoryManagement(*reachableNode, numAllocs, numFrees);
                    if (numKernelStructWrites > 0)
                    {
                        kfUpdatePaths.insert(kfucps.begin(), kfucps.end());
                        UpdateKField = true;
                        totalNumKernelStructWrites += numKernelStructWrites;
                    }
                    if (numAllocs > 0 || numFrees > 0)
                    {
                        MM = true;
                        totalNumFrees += numFrees;
                        totalNumAllocs += numAllocs;
                        std::vector<Node *> callPath;
                        std::unordered_set<Node *> visited;
                        _callGraph->findPathDFS(fNode, reachableNode, callPath, visited);
                        _callGraph->printPath(callPath, *riskyMMAPIOS);
                        *riskyMMAPIOS << "***********************************************************\n";
                        riskyMMAPIOS->flush();
                    }
                }

                if (totalNumFrees > 0 && totalNumAllocs == 0)
                {
                    FreeOnly++;
                    errs() << "Free Only: " << fNode->getValue()->getName() << "\n";
                }
                else if (totalNumFrees == 0 && totalNumAllocs > 0)
                {
                    AllocOnly++;
                    errs() << "Allocation Only: " << fNode->getValue()->getName() << "\n";
                }

                if (UpdateKField)
                    UpdateKFieldCount++;
                if (MM)
                    MMCount++;
            }
        }
    }

    // print metrics
    *riskyKUpdateCountOS << "Kernel Private Fields," << (_SFA->get_kernel_access_fields().size() - _SFA->get_shared_fields().size()) << "\n";
    *riskyKUpdateCountOS << "Kernel APIs," << APICount << "\n";
    *riskyKUpdateCountOS << "Kernel APIs updating kernel fields," << UpdateKFieldCount << "\n";
    *riskyKUpdateCountOS << "Kernel Private Fields Updates Reachable," << totalNumKernelStructWrites << "\n";
    *riskyKUpdateCountOS << "Updateable Kernel Private Fields," << kOnlyFields.size() << "\n";
    *riskyKUpdateCountOS << "MM Count," << MMCount << "\n";
    *riskyKUpdateCountOS << "Free Only," << FreeOnly << "\n";
    *riskyKUpdateCountOS << "Alloc Only," << AllocOnly << "\n";
    *riskyKUpdateCountOS << "Direct Calls," << directMMcalls << "\n";

    riskyKUpdateCountOS->close();
    riskyKUpdateAPIOS->close();
    riskyMMAPIOS->close();
}

static RegisterPass<pdg::RiskyAPIAnalysis>
    RiskyFieldAnalysis("risky-API", "Risky API Analysis", false, true);<|MERGE_RESOLUTION|>--- conflicted
+++ resolved
@@ -101,7 +101,6 @@
 // uses old Shared Field Analysis
 std::set<pdg::KFUpdateControlPath> pdg::RiskyAPIAnalysis::flagKernelStructWrites(Node &f, Node &API, int &numKernelStructWrites, std::set<std::string> &kOnlyField)
 {
-<<<<<<< HEAD
     // setup taint edges
     std::set<pdg::EdgeType> taintEdges = {
         pdg::EdgeType::PARAMETER_IN,
@@ -113,9 +112,7 @@
         pdg::EdgeType::DATA_DEF_USE,
     };
 
-=======
     std::set<pdg::KFUpdateControlPath> kfucps = {};
->>>>>>> 78517f4f
     Value *v = f.getValue();
     if (Function *fun = dyn_cast<Function>(v))
     {
